--- conflicted
+++ resolved
@@ -1,8 +1,5 @@
 pub mod state;
-<<<<<<< HEAD
 pub mod packet;
-=======
 pub mod pfe;
 pub mod packet_context;
-pub mod message_type;
->>>>>>> ea0d4dd5
+pub mod message_type;