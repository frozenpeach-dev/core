--- conflicted
+++ resolved
@@ -1,7 +1,7 @@
 //! Defines an abstract representation of the data
 //! that can be processed, through a [`PacketType`]
 //!
-//! These types are then encapsulated in a 
+//! These types are then encapsulated in a
 //! [`PacketContext`], which will be enriched by the
 //! [`Hook`] to create a valid output packet.
 
@@ -10,11 +10,7 @@
 
 use super::state::PacketState;
 
-<<<<<<< HEAD
-pub trait PacketType: Clone + Copy {
-=======
 pub trait PacketType: Clone {
->>>>>>> 6d5877ab
     fn to_raw_bytes(&self) -> &[u8];
     fn empty() -> Self;
     fn from_raw_bytes(raw_data : &[u8]) -> Self;
@@ -26,7 +22,7 @@
 /// enriched with data through execution of [`Hook`]
 ///
 /// It is identified uniquely across the program using its [`Uuid`],
-/// and it holds a [`PacketState`]. Through [`Hook`] executions, it 
+/// and it holds a [`PacketState`]. Through [`Hook`] executions, it
 /// will undergo several successive state transitions.
 
 pub struct PacketContext<T : PacketType, U: PacketType> {
@@ -104,7 +100,7 @@
     pub fn get_input(&self) -> &T {
         &self.input_packet
     }
-    /// Returns a mutable reference to the 
+    /// Returns a mutable reference to the
     /// current output packet contained in the context
     ///
     /// # Examples:
@@ -116,7 +112,7 @@
     pub fn get_mut_output(&mut self) -> &mut U {
         &mut self.output_packet
     }
-    /// Returns a mutable reference to the 
+    /// Returns a mutable reference to the
     /// current input packet contained in the context
     ///
     /// # Examples:
@@ -129,13 +125,13 @@
         &mut self.input_packet
     }
 
-    /// Converts the contained input packet 
+    /// Converts the contained input packet
     /// to its raw bytes representation
     pub fn input_to_raw(&self) -> &[u8] {
         self.input_packet.to_raw_bytes()
     }
 
-    /// Converts the contained output packet 
+    /// Converts the contained output packet
     /// to its raw bytes representation
     pub fn output_to_raw(&self) -> &[u8]{
         self.output_packet.to_raw_bytes()
@@ -144,11 +140,7 @@
     /// Returns the contained output packet,
     /// destroying itself in the process
     pub fn drop(self) -> U {
-<<<<<<< HEAD
-        let ot_pk = self.output_packet;
-=======
         let ot_pk = self.output_packet.clone();
->>>>>>> 6d5877ab
         drop(self);
 
         ot_pk
@@ -166,4 +158,4 @@
     fn from(value: T) -> Self {
         Self { time: Utc::now(), id: Uuid::new_v4(), state: PacketState::Received, input_packet: value, output_packet: U::empty() }
     }
-}
+}