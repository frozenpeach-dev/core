<<<<<<< HEAD


=======
//! Encapsulated closures to be executed on incoming packets
//! to produce an output using various program-scale services.
//!
//! It provides simple logic for a basic control flow between
//! [`Hook`].
//!
//! This module defines [`Hook`] that encapsulates the closures, 
//! and a [`HookRegistry`] to store [`Hook`] and services.


use std::{collections::{HashMap, hash_map::Entry}, sync::{Arc, Mutex}};

use itertools::Itertools;
use log::{trace, debug};
use uuid::Uuid;


use crate::core::{state::PacketState, errors::HookError, packet::{PacketType, PacketContext}};

use super::{typemap::TypeMap, flags::HookFlag};

/// An encapsulated closure, to be executed on a [`PacketContext`]
/// to perform all types of actions. They make most of the
/// actual logic of the program.
///
/// They can be created from a given name and a given closure
///
/// Names are only there for identification purposes for now.
///
/// They are uniquely identified all around the program
/// using a [`Uuid`] generated at creation time.
/// They also implement a simple logic to link together.
/// You can execute a `Hook` based on the success or not
/// of another `Hook`
///
/// A `Hook` can also hold one or more [`HookFlag`] to control
/// its execution flow.
pub struct Hook<T: PacketType + Send, U: PacketType + Send> {
    id: Uuid,
    name: String,
    dependencies: HashMap<Uuid, bool>,
    flags: Vec<HookFlag>,
    exec: Box<dyn Fn(Arc<Mutex<TypeMap>>, &mut PacketContext<T, U>) -> Result<isize, HookError>>,
}

impl<T: PacketType + Send, U: PacketType + Send> Hook<T, U> {

    /// Creates a new `Hook` using the specified closure
    ///
    /// A random [`Uuid`] is generated to represent the `Hook`
    ///
    /// The closure must be in a [`Box`], and must expect two arguments:
    ///
    /// [`TypeMap`] enclosed in an [`Arc`] and [`Mutex`]
    /// and a mutable reference to a [`PacketContext`]
    ///
    /// It must return a [`Result`], which can be either a [`i32`] number, positive in case of
    /// success, negative otherwise, or a [`HookError`]
    /// # Examples:
    ///
    /// ```
    /// let my_hook = Hook::new("My hook", Box::new(|services, packet| { println!(packet.id); }));
    /// ```
    pub fn new(name: String, exec: Box<dyn Fn(Arc<Mutex<TypeMap>>, &mut PacketContext<T, U>) -> Result<isize, HookError>>, flags: Vec<HookFlag>) -> Self {
        let id = Uuid::new_v4();
        Self {id, name, dependencies: HashMap::new(), exec, flags} 
    }

    /// Retrieve the [`Uuid`] belonging to a [`Hook`] 
    ///
    /// # Examples:
    ///
    /// ```
    /// let test_hook = Hook::new("My hook", Box::new(|_, _| {} ));
    /// println!(test_hook.id());
    /// ```

    pub fn id(&self) -> Uuid{
        self.id
    }

    /// Add a new [`HookFlag`] to this `Hook`
    ///
    /// # Examples:
    ///
    /// ```
    /// let test_hook = Hook::new("My hook", Box::new(|_, _| {} ));
    /// test_hook.add_flag(HookFlags::Fatal);
    /// ```

    pub fn add_flag(&mut self, new_flag: HookFlag) {
        self.flags.push(new_flag);
    }

    /// Retrieve the different [`HookFlag`] associated 
    /// to this `Hook`
    /// # Examples:
    ///
    /// ```
    /// let test_hook = Hook::new("My hook", Box::new(|_, _| {} ));
    /// test_hook.add_flag(HookFlag::Fatal);
    /// test_hook.flags().contains(&HookFlag::Fatal);
    /// ```

    pub fn flags(&self) -> &Vec<HookFlag>{
        &self.flags
    }
 
    /// Add a dependency to the success of another `Hook` specified by its [`Uuid`]
    ///
    /// # Examples:
    ///
    /// ```
    /// let my_hook = Hook::new("Hook1", Box::new(|_, _| { }));
    /// let dependent_hook = Hook::new("Hook2", Box::new(|_, _| {} ));
    ///
    /// dependent_hook.must(my_hook.id);
    /// ```

    pub fn must(&mut self, hook: Uuid) {
        self.dependencies.insert(hook, true);
    }

    /// Add a dependency to the failure of another `Hook` specified by its [`Uuid`]
    ///
    /// # Examples:
    ///
    /// ```
    /// let my_hook = Hook::new("Hook1", Box::new(|_, _| { }));
    /// let dependent_hook = Hook::new("Hook2", Box::new(|_, _| {} ));
    ///
    /// dependent_hook.must(my_hook.id);
    /// ```
    pub fn must_not(&mut self, hook: Uuid) {
        self.dependencies.insert(hook, false);
    }

}

/// A register to store and manage the different [`Hook`]
/// to be executed on the packets. It also stores various services 
/// instances which can then be called by the [`Hook`] to perform
/// logic at the program scale. 
pub struct HookRegistry<T: PacketType + Send, U: PacketType + Send> {

    registry: HashMap<PacketState, HashMap<Uuid, Hook<T, U>>>,
    services: Arc<Mutex<TypeMap>>,
    exec_order: HashMap<PacketState, Vec<Uuid>>,
    need_update: bool

}

impl<T: PacketType + Send, U: PacketType + Send> Default for HookRegistry<T, U> {

    fn default() -> Self {
        Self::new()
    }

}

impl<T: PacketType + Send, U: PacketType + Send> HookRegistry<T, U> {

    /// Creates a new `HookRegistry`
    ///
    /// This does not allocate initial buffers for 
    /// the underlying registries for [`Hook`] or services 
    ///
    /// # Examples
    ///
    /// ```
    /// let registry = HookRegistry::new();
    /// ```
    pub fn new() -> Self {
        Self { registry: HashMap::new(), services: Arc::new(Mutex::new(TypeMap::new())), exec_order: HashMap::new(), need_update: true}
    }

    /// Execute every registered [`Hook`] on the given [`PacketContext`] 
    /// for its current state
    ///
    /// # Errors
    ///
    /// Returns [`HookError`] if any [`Hook`] holding the [`Fatal`]
    /// flag panics.
    ///
    /// [`Fatal`]: crate::hooks::flags::HookFlag::Fatal
    ///
    /// # Examples
    ///
    /// ```
    /// let mut registry = HookRegistry::new();
    /// let my_hook = Hook::new("My hook", Box::new(|services, packet| { println!(packet.id); }));
    /// registry.register_hook(PacketState::Received, my_hook);
    /// let mut packet: PacketContext<A, A> = PacketContext::new(SocketAddr::new(IpAddr::V4(Ipv4Addr::new(0, 0, 0, 0)), 1), 1, input_packet);
    /// 
    /// registry.run_hooks(packet);
    /// ```
    ///
    /// This will print out a 1
    pub fn run_hooks(&mut self, packet: &mut PacketContext<T, U>) -> Result<(), HookError> {
    
        if self.need_update {
            self.exec_order.insert(packet.state(), self.generate_exec_order(&packet.state())?);
        }

        let mut exec_code: HashMap<Uuid, isize> = HashMap::new();        
        if packet.state() == PacketState::Failure {
            self.run_failure_chain(packet)?
        }

        for hook in self.exec_order.get(&packet.state()).unwrap().iter() {

            let hook = self.registry.get(&packet.state()).ok_or(HookError::new("No hooks associated with this state"))?.get(hook).unwrap();

            if exec_code.contains_key(&hook.id) { continue; }

            if self.can_execute(&exec_code, &hook.dependencies) {
                (hook.exec)(self.services.clone(), packet)
                    .map(|x| {
                        exec_code.insert(hook.id, x);
                        trace!("Hook {} exited successfully (exit code {})", hook.name, x); 
                    })
                    .or_else(|_| {
                        if hook.flags.contains(&HookFlag::Fatal) { self.run_failure_chain(packet) }
                        else { 
                             exec_code.insert(hook.id, -1);
                             debug!("Hook {} exited with failure (exit code -1)", hook.name);
                             Ok::<(), HookError>(()) 
                        }
                    }).unwrap();
            } else {
                trace!("Skipped execution of hook {} because of unmet requirements", hook.name);
            }


        }
        Ok(())
    }

    /// Insert a new [`Hook`] inside the [`HookRegistry`] 
    /// for a given [`PacketState`]
    ///
    /// # Examples
    ///
    /// ```
    /// let mut registry = HookRegistry::new();
    /// let my_hook = Hook::new("My hook", Box::new(|_, _| { }));
    /// registry.register_hook(PacketState::Received, my_hook);
    /// ```

    pub fn register_hook(&mut self, state: PacketState, hook: Hook<T,U> ) {

        if let Entry::Vacant(e) = self.registry.entry(state) {
            e.insert(HashMap::new());
            self.register_hook(state, hook);
        } else {
            self.registry.get_mut(&state).unwrap().insert(hook.id, hook);
        }

    }

    /// Insert a new service inside the [`HookRegistry`]
    ///
    /// The service's type must implement the following traits:
    /// [`Send`] and [`Sync`]

    pub fn register_service<V: Send + Sync + 'static>(&mut self, service: V) {
        self.services.lock().expect("Services mutex was poisonned")
            .insert(Arc::new(service));
    }

    fn run_failure_chain(&self, packet: &mut PacketContext<T, U>) -> Result<(), HookError> {
        
        for hook in self.registry.get(&PacketState::Failure).ok_or(HookError::new("No failure hooks defined"))?.values() {
            (hook.exec)(self.services.clone(), packet)
                .or_else(|x| {
                    debug!("Hook {} in failure chain exited with failure (exit code {})", hook.name, x);
                    Ok::<isize, HookError>(0)
                }).unwrap();
        }
        Err(HookError::new("One or more fatal hooks was unsuccessful"))

    }

    fn can_execute(&self, exec_code: &HashMap<Uuid, isize>, dependencies: &HashMap<Uuid, bool>) -> bool {

        !dependencies.iter().any(|(x, need_success)| {
            exec_code.get(x)
                .map(|z| (*z < 0 && *need_success) | (*z >=0 && !*need_success))
                .unwrap_or_default()
        })

    }

    fn generate_exec_order(&self, for_state: &PacketState) -> Result<Vec<Uuid>, HookError>{
        
        let mut deps_map : HashMap<Uuid, Vec<Uuid>> = HashMap::new();
        let mut resolved_graph : Vec<Uuid> = Vec::new();

        for hook in self.registry.get(for_state).ok_or(HookError::new("No hooks associated with this state"))?.iter() {
            deps_map.insert(*hook.0, hook.1.dependencies.keys().copied().collect_vec());
        }

        while !deps_map.is_empty() {

            let mut ready_hooks : Vec<Uuid> = Vec::new();
            
            for (hook, deps) in deps_map.iter() {
                if deps.is_empty() {
                    ready_hooks.push(*hook);
                }
            } 

            if ready_hooks.is_empty() {
                return Err(HookError::new("Circular dependencies in hooks"));
            }

            for hook in ready_hooks.iter() {
                deps_map.remove(hook);
                resolved_graph.push(*hook);
            }

            for (_, deps) in deps_map.iter_mut() {
                deps.retain(|x| !ready_hooks.contains(x));
            }

        } 
        Ok(resolved_graph)
    }

}

#[cfg(test)]
mod tests {

    use super::*;
    struct A {
        name: usize
    }
    impl PacketType for A {
        fn empty() -> Self {
            Self { name: 0 }
        }
        fn from_raw_bytes(_: &[u8]) -> Self {
            todo!()
        }

        fn to_raw_bytes(&self) -> &[u8] {
        todo!()
    }
    }
    impl AsRef<[u8]> for A {
        fn as_ref(&self) -> &[u8] {
            todo!()
        }
    }
    struct TestService{
        pub list: Vec<usize>
    }
    impl TestService {
        pub fn add(&mut self, id: usize) { self.list.push(id); }
    }
    #[test]
    fn test_simple_hook() {

        let mut registry: HookRegistry<A, A> = HookRegistry::new();
        let input_packet = A::empty();
        registry.register_hook(PacketState::Received, Hook::new(String::from("test_hook"), Box::new(|_, packet: &mut PacketContext<A, A>| {
            packet.get_mut_output().name = 2;
            Ok(1)
        }), Vec::default()));

        let mut packet: PacketContext<A, A> = PacketContext::from(input_packet);

        assert!(packet.get_output().name == 0);
        registry.run_hooks(&mut packet).unwrap();
        assert!(packet.get_output().name == 2);

    }

    #[test]
    fn test_dependency_hook() {
        let mut registry: HookRegistry<A, A> = HookRegistry::new();
        let input_packet = A::empty(); 
        let hook1 = Hook::new(String::from("test1"), Box::new(|_, _| {
            Ok(1)
        }), Vec::default());
        let hook2 = Hook::new(String::from("test2"), Box::new(|_, _| {
            Ok(1)
        }), Vec::default());
        let mut hook3 = Hook::new(String::from("test2"), Box::new(|_, _| {
            assert!(0 == 1); 
            Ok(1)
        }), Vec::default());
        hook3.must_not(hook1.id);
        registry.register_hook(PacketState::Received, hook1);
        let mut packet: PacketContext<A, A> = PacketContext::from(input_packet);
        registry.register_hook(PacketState::Received, hook2);
        registry.register_hook(PacketState::Received, hook3);   
        registry.run_hooks(&mut packet).unwrap();
    }

    #[test]
    fn test_service() {
        let test_service: TestService = TestService { list: Vec::new() };

        let mut registry: HookRegistry<A, A> = HookRegistry::new();
        registry.register_service(Mutex::new(test_service));
        let input_packet = A::empty();
        registry.register_hook(PacketState::Received, Hook::new(String::from("test_hook"), Box::new(|serv, packet: &mut PacketContext<A, A>| {
            let mut serv_mgr = serv.try_lock().unwrap();
            let my_serv = serv_mgr.get_mut::<Arc<Mutex<TestService>>>().unwrap();
            my_serv.try_lock().unwrap().add(packet.get_output().name);
            my_serv.try_lock().unwrap().add(packet.get_output().name);
            packet.get_mut_output().name = 2;
            Ok(1)
        }), Vec::default()));

        let mut packet: PacketContext<A, A> = PacketContext::from(input_packet);

        registry.run_hooks(&mut packet).unwrap();
        assert!(registry.services.try_lock().unwrap().get::<Arc<Mutex<TestService>>>().unwrap().try_lock().unwrap().list.len() == 2);

    }

    #[test]
    fn test_dependency_tree() {
        let mut registry: HookRegistry<A, A> = HookRegistry::new();

        let mut hook1 = Hook::new(String::from("test1"), Box::new(|_, _: &mut PacketContext<A, A>| {
            Ok(1)
        }), Vec::default());
        let mut hook2 = Hook::new(String::from("test2"), Box::new(|_, _: &mut PacketContext<A, A>| {
            Ok(1)
        }), Vec::default());
        let hook3 = Hook::new(String::from("test2"), Box::new(|_, _: &mut PacketContext<A, A>| {
            assert!(0 == 1); 
            Ok(1)
        }), Vec::default());

        let hook1id = hook1.id;
        let hook2id = hook2.id;
        let hook3id = hook3.id;

        hook2.must(hook1id);
        hook1.must(hook3id);
        hook2.must(hook3id);

        registry.register_hook(PacketState::Received, hook3);
        registry.register_hook(PacketState::Received, hook2);
        registry.register_hook(PacketState::Received, hook1);

        let mut graph = registry.generate_exec_order(&PacketState::Received).unwrap();

        assert!(graph.pop().unwrap() == hook2id);
        assert!(graph.pop().unwrap() == hook1id);
        assert!(graph.pop().unwrap() == hook3id);
    }

}
>>>>>>> 6051e103
<|MERGE_RESOLUTION|>--- conflicted
+++ resolved
@@ -1,7 +1,3 @@
-<<<<<<< HEAD
-
-
-=======
 //! Encapsulated closures to be executed on incoming packets
 //! to produce an output using various program-scale services.
 //!
@@ -461,4 +457,3 @@
     }
 
 }
->>>>>>> 6051e103
