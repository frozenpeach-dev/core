--- conflicted
+++ resolved
@@ -1,12 +1,7 @@
 pub mod utils;
 pub mod core;
 pub mod hooks;
-<<<<<<< HEAD
 pub mod netio;
-=======
 pub mod storage;
 
-fn main() {
->>>>>>> 60577aed
-
 fn main() {}